# TODO: write a script change this file
from typing import Literal
from pathlib import Path


SHELL: Literal["bash", "zsh"] = "zsh"
CONDAEXE: Literal["conda", "mamba", "micromamba"] = "micromamba"

MACS_ENV: Path | None = Path.home() / "genvs/macs3"
MACS_PROGRAM = "macs3"

<<<<<<< HEAD
ANTISMASH_ENV: Path | None = Path.home() / 'genvs/quasan'
BUSCO_ENV: Path | None = Path.home() / 'genvs/quasan'
PROKKA_ENV: Path | None = Path.home() / 'genvs/quasan'
MASH_ENV: Path | None = Path.home() / 'genvs/phylophlan'
BIGSCAPE_ENV: Path | None = Path.home() / 'genvs/bigscape'
SHORTREADS_ENV: Path | None = Path.home() / 'genvs/shortReads'
=======
ANTISMASH_ENV: Path | None = Path.home() / "genvs/quasan"
BUSCO_ENV: Path | None = Path.home() / "genvs/quasan"
PROKKA_ENV: Path | None = Path.home() / "genvs/quasan"
MASH_ENV: Path | None = Path.home() / "genvs/phylophlan"
BIGSCAPE_ENV: Path | None = Path.home() / "genvs/bigscape"
>>>>>>> 0951eac3
PFAM_DB: Path | None = None
try:
    PFAM_DB = sorted(
        [
            p
            for p in (Path.home() / "dbMisc/antismash_databases/pfam").iterdir()
            if p.is_dir()
        ]
    )[-1]
except FileNotFoundError:
    pass


def withActivateEnvCmd(
    cmd: str, condaEnv: Path | None = None, condaExe=CONDAEXE, shell=SHELL
) -> str:
    """
    Join commands that activate your environment and your command.

    Running this with popen needs shell=True.

    Parameters:
    cmd (str): The command to run after activating the environment.
    condaEnv (Path | None): The path to the conda environment to activate.
    condaExe (str): The conda executable to use (default is CONDAEXE).
    shell (str): The shell to use (default is SHELL).

    Returns:
    str: The combined command to activate the environment and run the given command.
    """
    if condaEnv is not None:
        if condaExe == "micromamba":
            activateEnvCmd = f'eval "$(micromamba shell hook --shell={shell})"'
        else:
            activateEnvCmd = f'eval "$({condaExe} shell.{shell} hook)"'
        activateEnvCmd += f" && micromamba activate {condaEnv}"
        if isinstance(cmd, list):
            cmd = " ".join(cmd)
        cmd = activateEnvCmd + " && " + cmd
    return cmd
<|MERGE_RESOLUTION|>--- conflicted
+++ resolved
@@ -1,65 +1,58 @@
-# TODO: write a script change this file
-from typing import Literal
-from pathlib import Path
-
-
-SHELL: Literal["bash", "zsh"] = "zsh"
-CONDAEXE: Literal["conda", "mamba", "micromamba"] = "micromamba"
-
-MACS_ENV: Path | None = Path.home() / "genvs/macs3"
-MACS_PROGRAM = "macs3"
-
-<<<<<<< HEAD
-ANTISMASH_ENV: Path | None = Path.home() / 'genvs/quasan'
-BUSCO_ENV: Path | None = Path.home() / 'genvs/quasan'
-PROKKA_ENV: Path | None = Path.home() / 'genvs/quasan'
-MASH_ENV: Path | None = Path.home() / 'genvs/phylophlan'
-BIGSCAPE_ENV: Path | None = Path.home() / 'genvs/bigscape'
-SHORTREADS_ENV: Path | None = Path.home() / 'genvs/shortReads'
-=======
-ANTISMASH_ENV: Path | None = Path.home() / "genvs/quasan"
-BUSCO_ENV: Path | None = Path.home() / "genvs/quasan"
-PROKKA_ENV: Path | None = Path.home() / "genvs/quasan"
-MASH_ENV: Path | None = Path.home() / "genvs/phylophlan"
-BIGSCAPE_ENV: Path | None = Path.home() / "genvs/bigscape"
->>>>>>> 0951eac3
-PFAM_DB: Path | None = None
-try:
-    PFAM_DB = sorted(
-        [
-            p
-            for p in (Path.home() / "dbMisc/antismash_databases/pfam").iterdir()
-            if p.is_dir()
-        ]
-    )[-1]
-except FileNotFoundError:
-    pass
-
-
-def withActivateEnvCmd(
-    cmd: str, condaEnv: Path | None = None, condaExe=CONDAEXE, shell=SHELL
-) -> str:
-    """
-    Join commands that activate your environment and your command.
-
-    Running this with popen needs shell=True.
-
-    Parameters:
-    cmd (str): The command to run after activating the environment.
-    condaEnv (Path | None): The path to the conda environment to activate.
-    condaExe (str): The conda executable to use (default is CONDAEXE).
-    shell (str): The shell to use (default is SHELL).
-
-    Returns:
-    str: The combined command to activate the environment and run the given command.
-    """
-    if condaEnv is not None:
-        if condaExe == "micromamba":
-            activateEnvCmd = f'eval "$(micromamba shell hook --shell={shell})"'
-        else:
-            activateEnvCmd = f'eval "$({condaExe} shell.{shell} hook)"'
-        activateEnvCmd += f" && micromamba activate {condaEnv}"
-        if isinstance(cmd, list):
-            cmd = " ".join(cmd)
-        cmd = activateEnvCmd + " && " + cmd
-    return cmd
+# TODO: write a script change this file
+from typing import Literal
+from pathlib import Path
+
+
+SHELL: Literal["bash", "zsh"] = "zsh"
+CONDAEXE: Literal["conda", "mamba", "micromamba"] = "micromamba"
+
+MACS_ENV: Path | None = Path.home() / "genvs/macs3"
+MACS_PROGRAM = "macs3"
+
+ANTISMASH_ENV: Path | None = Path.home() / 'genvs/quasan'
+BUSCO_ENV: Path | None = Path.home() / 'genvs/quasan'
+PROKKA_ENV: Path | None = Path.home() / 'genvs/quasan'
+MASH_ENV: Path | None = Path.home() / 'genvs/phylophlan'
+BIGSCAPE_ENV: Path | None = Path.home() / 'genvs/bigscape'
+SHORTREADS_ENV: Path | None = Path.home() / 'genvs/shortReads'
+
+PFAM_DB: Path | None = None
+try:
+    PFAM_DB = sorted(
+        [
+            p
+            for p in (Path.home() / "dbMisc/antismash_databases/pfam").iterdir()
+            if p.is_dir()
+        ]
+    )[-1]
+except FileNotFoundError:
+    pass
+
+
+def withActivateEnvCmd(
+    cmd: str, condaEnv: Path | None = None, condaExe=CONDAEXE, shell=SHELL
+) -> str:
+    """
+    Join commands that activate your environment and your command.
+
+    Running this with popen needs shell=True.
+
+    Parameters:
+    cmd (str): The command to run after activating the environment.
+    condaEnv (Path | None): The path to the conda environment to activate.
+    condaExe (str): The conda executable to use (default is CONDAEXE).
+    shell (str): The shell to use (default is SHELL).
+
+    Returns:
+    str: The combined command to activate the environment and run the given command.
+    """
+    if condaEnv is not None:
+        if condaExe == "micromamba":
+            activateEnvCmd = f'eval "$(micromamba shell hook --shell={shell})"'
+        else:
+            activateEnvCmd = f'eval "$({condaExe} shell.{shell} hook)"'
+        activateEnvCmd += f" && micromamba activate {condaEnv}"
+        if isinstance(cmd, list):
+            cmd = " ".join(cmd)
+        cmd = activateEnvCmd + " && " + cmd
+    return cmd